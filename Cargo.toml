[package]
name = "rocket_auth"
version = "0.4.0"
authors = ["tvallotton@uc.cl"]
edition = "2018"
license = "MIT or Apache-2.0"
description = "A high level authentication management library for Rocket applications. It supports both SQLite and Postgres."
repository = "https://github.com/tvallotton/rocket_auth"

readme = "README.md"
categories = ["web-programming"]
keywords = ["rocket", "users", "authentication", "auth", "session"]

# See more keys and their definitions at https://doc.rust-lang.org/cargo/reference/manifest.html

[package.metadata.docs.rs]
all-features = true


[features]
sqlx-sqlite = ["sqlx/sqlite"]
sqlx-postgres = ["sqlx/postgres"]
sqlx-mysql = ["sqlx/mysql"]


[dependencies]
rand = "0.8.3"
rust-argon2 = "0.8.3"
lazy_static = "1.4.0"
regex = "1"
serde_json = "1.0.59"
chashmap = "2.2.2"
thiserror = "1.0.25"
async-trait = "0.1.50"
fehler = "1.0.0"
chrono = "0.4.19"
validator = { version = "0.14.0", features = ["derive"] }
<<<<<<< HEAD
rocket_lang = "0.0.2"
=======
rocket-sessions = "0.0.1"
>>>>>>> 5d5c575e


[dependencies.sqlx]
version = "0.5.5"
optional = true


[dependencies.rocket]
version = "0.5.0-rc.1"
features = ["secrets"]

[dependencies.serde]
version = "1.0.125"
features = ["derive"]

[dependencies.tokio-postgres]
version = "0.7.0"
optional = true



[dependencies.redis]
version = "0.20.0"
features = ["aio", "tokio-comp"]
optional = true

[dependencies.futures]
version = "0.3.16"

[dependencies.tokio]
version = "1.4.0"
features = ["rt", "rt-multi-thread"]


[dev-dependencies.rocket]
version = "0.5.0-rc.1"
features = ["secrets", "json"]


[dev-dependencies.tokio-postgres]
version = "0.7.0"

[dev-dependencies.redis]
version = "0.20.0"
features = ["aio", "tokio-comp"]


[dev-dependencies.rocket_dyn_templates]
version = "0.1.0-rc.1"
features = ["tera"]


[dev-dependencies.sqlx]
version = "0.5.5"
features = ["runtime-tokio-rustls"]

[dev-dependencies.rocket_auth]
path = "../rocket_auth"
features = ["sqlx-sqlite", "sqlx-postgres", "sqlx-mysql", "redis", "tokio-postgres"]<|MERGE_RESOLUTION|>--- conflicted
+++ resolved
@@ -35,11 +35,8 @@
 fehler = "1.0.0"
 chrono = "0.4.19"
 validator = { version = "0.14.0", features = ["derive"] }
-<<<<<<< HEAD
 rocket_lang = "0.0.2"
-=======
 rocket-sessions = "0.0.1"
->>>>>>> 5d5c575e
 
 
 [dependencies.sqlx]
